import json # note: ujson fails this test due to float equality
import numpy as np
import pytest
from gym.spaces import Tuple, Box, Discrete, MultiDiscrete, MultiBinary, Dict


@pytest.mark.parametrize("space", [
<<<<<<< HEAD
              Discrete(3),
              Tuple([Discrete(5), Discrete(10)]),
              Tuple([Discrete(5), Box(low=np.array([0,0]),high=np.array([1,5]))]),
              Tuple((Discrete(5), Discrete(2), Discrete(2))),
              MultiDiscrete([ 2, 2, 100]),
              Dict({"position": Discrete(5), "velocity": Box(low=np.array([0,0]),high=np.array([1,5]))}),
=======
                Discrete(3),
                Tuple([Discrete(5), Discrete(10)]),
                Tuple([Discrete(5), Box(np.array([0,0]),np.array([1,5]))]),
                Tuple((Discrete(5), Discrete(2), Discrete(2))),
                MultiBinary(10),
                MultiDiscrete([ [0, 1], [0, 1], [0, 100] ]),
                Dict({
                    'sensors': Dict({
                        'position': Box(low=-100, high=100, shape=(3)),
                        'velocity': Box(low=-1, high=1, shape=(3)),
                        'front_cam': Tuple((
                                Box(low=0, high=1, shape=(10, 10, 3)),
                                Box(low=0, high=1, shape=(10, 10, 3))
                        )),
                        'rear_cam': Box(low=0, high=1, shape=(10, 10, 3)),
                    }),
                    'ext_controller': MultiDiscrete([[0, 4], [0, 1], [0, 1]]),
                    'inner_state': Dict({
                        'charge': Discrete(100),
                        'system_checks': MultiBinary(10),
                        'job_status': Dict({
                            'task': Discrete(5),
                            'progress': Box(low=0, high=100, shape=()),
                        })
                    })
                })
>>>>>>> 6af4a5b9
              ])
def test_roundtripping(space):
    sample_1 = space.sample()
    sample_2 = space.sample()
    assert space.contains(sample_1)
    assert space.contains(sample_2)
    json_rep = space.to_jsonable([sample_1, sample_2])

    json_roundtripped = json.loads(json.dumps(json_rep))

    samples_after_roundtrip = space.from_jsonable(json_roundtripped)
    sample_1_prime, sample_2_prime = samples_after_roundtrip

    s1 = space.to_jsonable([sample_1])
    s1p = space.to_jsonable([sample_1_prime])
    s2 = space.to_jsonable([sample_2])
    s2p = space.to_jsonable([sample_2_prime])
    assert s1 == s1p, "Expected {} to equal {}".format(s1, s1p)
    assert s2 == s2p, "Expected {} to equal {}".format(s2, s2p)<|MERGE_RESOLUTION|>--- conflicted
+++ resolved
@@ -5,41 +5,12 @@
 
 
 @pytest.mark.parametrize("space", [
-<<<<<<< HEAD
               Discrete(3),
               Tuple([Discrete(5), Discrete(10)]),
               Tuple([Discrete(5), Box(low=np.array([0,0]),high=np.array([1,5]))]),
               Tuple((Discrete(5), Discrete(2), Discrete(2))),
               MultiDiscrete([ 2, 2, 100]),
               Dict({"position": Discrete(5), "velocity": Box(low=np.array([0,0]),high=np.array([1,5]))}),
-=======
-                Discrete(3),
-                Tuple([Discrete(5), Discrete(10)]),
-                Tuple([Discrete(5), Box(np.array([0,0]),np.array([1,5]))]),
-                Tuple((Discrete(5), Discrete(2), Discrete(2))),
-                MultiBinary(10),
-                MultiDiscrete([ [0, 1], [0, 1], [0, 100] ]),
-                Dict({
-                    'sensors': Dict({
-                        'position': Box(low=-100, high=100, shape=(3)),
-                        'velocity': Box(low=-1, high=1, shape=(3)),
-                        'front_cam': Tuple((
-                                Box(low=0, high=1, shape=(10, 10, 3)),
-                                Box(low=0, high=1, shape=(10, 10, 3))
-                        )),
-                        'rear_cam': Box(low=0, high=1, shape=(10, 10, 3)),
-                    }),
-                    'ext_controller': MultiDiscrete([[0, 4], [0, 1], [0, 1]]),
-                    'inner_state': Dict({
-                        'charge': Discrete(100),
-                        'system_checks': MultiBinary(10),
-                        'job_status': Dict({
-                            'task': Discrete(5),
-                            'progress': Box(low=0, high=100, shape=()),
-                        })
-                    })
-                })
->>>>>>> 6af4a5b9
               ])
 def test_roundtripping(space):
     sample_1 = space.sample()
