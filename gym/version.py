<<<<<<< HEAD
VERSION = '0.2.11.dev0'
=======
VERSION = '0.3.0'
>>>>>>> 618eecc4
<|MERGE_RESOLUTION|>--- conflicted
+++ resolved
@@ -1,5 +1 @@
-<<<<<<< HEAD
-VERSION = '0.2.11.dev0'
-=======
-VERSION = '0.3.0'
->>>>>>> 618eecc4
+VERSION = '0.3.0'