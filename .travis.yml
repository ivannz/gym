--- conflicted
+++ resolved
@@ -40,21 +40,10 @@
   # recording.) We should debug the memory usage at some stage, but
   # simply setting overcommit is a good starting point.
   - sudo sysctl -w vm.overcommit_memory=1
-  # Installs Miniconda to avoid having to compile NumPy, SciPy, etc.
-  - wget http://repo.continuum.io/miniconda/Miniconda-latest-Linux-x86_64.sh -O miniconda.sh && chmod +x miniconda.sh && ./miniconda.sh -b && export PATH=$HOME/miniconda2/bin:$PATH && conda update --yes conda
 env:
   - DISPLAY=:12
-<<<<<<< HEAD
-install:
-  - conda install --yes python=$TRAVIS_PYTHON_VERSION numpy scipy
-  - pip install -r requirements.txt
-  - pip install -r requirements_dev.txt
-script:
-  - nose2
-=======
-install: travis_wait pip install -r requirements_dev.txt
+install: pip install -r requirements_dev.txt
 script: nose2
->>>>>>> 645f5a07
 
 notifications:
   slack:
